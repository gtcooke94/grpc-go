--- conflicted
+++ resolved
@@ -57,15 +57,9 @@
 }
 
 type auditLogger struct {
-<<<<<<< HEAD
-	Name       string          `json:"name"`
-	Config     structpb.Struct `json:"config"`
-	IsOptional bool            `json:"is_optional"`
-=======
 	Name       string           `json:"name"`
 	Config     *structpb.Struct `json:"config"`
 	IsOptional bool             `json:"is_optional"`
->>>>>>> e853dbf0
 }
 
 type auditLoggingOptions struct {
@@ -291,38 +285,24 @@
 // auditLoggingOptions results in two different parsed protos, one for the allow
 // policy and one for the deny policy
 func (options *auditLoggingOptions) toProtos() (allow *v3rbacpb.RBAC_AuditLoggingOptions, deny *v3rbacpb.RBAC_AuditLoggingOptions, err error) {
-<<<<<<< HEAD
-	allowRbac := v3rbacpb.RBAC_AuditLoggingOptions{}
-	denyRbac := v3rbacpb.RBAC_AuditLoggingOptions{}
-=======
 	allow = &v3rbacpb.RBAC_AuditLoggingOptions{}
 	deny = &v3rbacpb.RBAC_AuditLoggingOptions{}
->>>>>>> e853dbf0
 
 	if options.AuditCondition != "" {
 		rbacCondition, ok := v3rbacpb.RBAC_AuditLoggingOptions_AuditCondition_value[options.AuditCondition]
 		if !ok {
 			return nil, nil, fmt.Errorf("failed to parse AuditCondition %v. Allowed values {NONE, ON_DENY, ON_ALLOW, ON_DENY_AND_ALLOW}", options.AuditCondition)
 		}
-<<<<<<< HEAD
-		allowRbac.AuditCondition = v3rbacpb.RBAC_AuditLoggingOptions_AuditCondition(rbacCondition)
-		denyRbac.AuditCondition = toDenyCondition(v3rbacpb.RBAC_AuditLoggingOptions_AuditCondition(rbacCondition))
-=======
 		allow.AuditCondition = v3rbacpb.RBAC_AuditLoggingOptions_AuditCondition(rbacCondition)
 		deny.AuditCondition = toDenyCondition(v3rbacpb.RBAC_AuditLoggingOptions_AuditCondition(rbacCondition))
->>>>>>> e853dbf0
 	}
 
 	for i := range options.AuditLoggers {
 		config := &options.AuditLoggers[i]
-<<<<<<< HEAD
-		customConfig, err := anypb.New(&config.Config)
-=======
 		if config.Config == nil {
 			return nil, nil, fmt.Errorf("AuditLogger Config field cannot be nil")
 		}
 		customConfig, err := anypb.New(config.Config)
->>>>>>> e853dbf0
 		if err != nil {
 			return nil, nil, fmt.Errorf("error parsing custom audit logger config: %v", err)
 		}
@@ -331,20 +311,11 @@
 			IsOptional:  config.IsOptional,
 			AuditLogger: logger,
 		}
-<<<<<<< HEAD
-		allowRbac.LoggerConfigs = append(allowRbac.LoggerConfigs, &rbacConfig)
-		denyRbac.LoggerConfigs = append(denyRbac.LoggerConfigs, &rbacConfig)
-	}
-
-	return &allowRbac, &denyRbac, nil
-
-=======
 		allow.LoggerConfigs = append(allow.LoggerConfigs, &rbacConfig)
 		deny.LoggerConfigs = append(deny.LoggerConfigs, &rbacConfig)
 	}
 
 	return allow, deny, nil
->>>>>>> e853dbf0
 }
 
 // Maps the AuditCondition coming from AuditLoggingOptions to the proper
@@ -393,10 +364,6 @@
 	if err != nil {
 		return nil, "", err
 	}
-	allowLogger, denyLogger, err := policy.AuditLoggingOptions.toProtos()
-	if err != nil {
-		return nil, err
-	}
 	rbacs := make([]*v3rbacpb.RBAC, 0, 2)
 	if len(policy.DenyRules) > 0 {
 		denyPolicies, err := parseRules(policy.DenyRules, policy.Name)
@@ -415,9 +382,5 @@
 		return nil, "", fmt.Errorf(`"allow_rules" %v`, err)
 	}
 	allowRBAC := &v3rbacpb.RBAC{Action: v3rbacpb.RBAC_ALLOW, Policies: allowPolicies, AuditLoggingOptions: allowLogger}
-<<<<<<< HEAD
 	return append(rbacs, allowRBAC), policy.Name, nil
-=======
-	return append(rbacs, allowRBAC), nil
->>>>>>> e853dbf0
 }