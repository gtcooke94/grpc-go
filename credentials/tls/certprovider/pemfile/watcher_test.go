/*
 *
 * Copyright 2020 gRPC authors.
 *
 * Licensed under the Apache License, Version 2.0 (the "License");
 * you may not use this file except in compliance with the License.
 * You may obtain a copy of the License at
 *
 *     http://www.apache.org/licenses/LICENSE-2.0
 *
 * Unless required by applicable law or agreed to in writing, software
 * distributed under the License is distributed on an "AS IS" BASIS,
 * WITHOUT WARRANTIES OR CONDITIONS OF ANY KIND, either express or implied.
 * See the License for the specific language governing permissions and
 * limitations under the License.
 *
 */

package pemfile

import (
	"context"
	"fmt"
	"os"
	"path"
	"reflect"
	"testing"
	"time"

	"github.com/google/go-cmp/cmp"
	"google.golang.org/grpc/credentials/tls/certprovider"
	"google.golang.org/grpc/internal/grpctest"
	"google.golang.org/grpc/internal/testutils"
	"google.golang.org/grpc/testdata"
)

const (
	// These are the names of files inside temporary directories, which the
	// plugin is asked to watch.
	certFile         = "cert.pem"
	keyFile          = "key.pem"
	rootFile         = "ca.pem"
	spiffeBundleFile = "spiffebundle.json"

	defaultTestRefreshDuration = 100 * time.Millisecond
	defaultTestTimeout         = 5 * time.Second
)

type s struct {
	grpctest.Tester
}

func Test(t *testing.T) {
	grpctest.RunSubTests(t, s{})
}

func compareKeyMaterial(got, want *certprovider.KeyMaterial) error {
	if len(got.Certs) != len(want.Certs) {
		return fmt.Errorf("keyMaterial certs = %+v, want %+v", got, want)
	}
	for i := 0; i < len(got.Certs); i++ {
		if !got.Certs[i].Leaf.Equal(want.Certs[i].Leaf) {
			return fmt.Errorf("keyMaterial certs = %+v, want %+v", got, want)
		}
	}

	if gotR, wantR := got.Roots, want.Roots; !gotR.Equal(wantR) {
		return fmt.Errorf("keyMaterial roots = %v, want %v", gotR, wantR)
	}

<<<<<<< HEAD
	if gotBundle, wantBundle := got.SPIFFEBundleMap, want.SPIFFEBundleMap; !reflect.DeepEqual(gotBundle, wantBundle) {
=======
	if gotBundle, wantBundle := got.SPIFFEBundleMap, want.SPIFFEBundleMap; !cmp.Equal(gotBundle, wantBundle) {
>>>>>>> dc92b52d
		return fmt.Errorf("keyMaterial spiffe bundle map = %v, want %v", gotBundle, wantBundle)
	}

	return nil
}

// TestNewProvider tests the NewProvider() function with different inputs.
func (s) TestNewProvider(t *testing.T) {
	tests := []struct {
		desc      string
		options   Options
		wantError bool
	}{
		{
			desc:      "No credential files specified",
			options:   Options{},
			wantError: true,
		},
		{
			desc: "Only identity cert is specified",
			options: Options{
				CertFile: testdata.Path("x509/client1_cert.pem"),
			},
			wantError: true,
		},
		{
			desc: "Only identity key is specified",
			options: Options{
				KeyFile: testdata.Path("x509/client1_key.pem"),
			},
			wantError: true,
		},
		{
			desc: "Identity cert/key pair is specified",
			options: Options{
				KeyFile:  testdata.Path("x509/client1_key.pem"),
				CertFile: testdata.Path("x509/client1_cert.pem"),
			},
		},
		{
			desc: "Only root certs are specified",
			options: Options{
				RootFile: testdata.Path("x509/client_ca_cert.pem"),
			},
		},
		{
			desc: "Only spiffe bundle map specified",
			options: Options{
				SPIFFEBundleMapFile: testdata.Path("spiffe/spiffebundle.json"),
			},
		},
		{
			desc: "Everything is specified",
			options: Options{
				KeyFile:             testdata.Path("x509/client1_key.pem"),
				CertFile:            testdata.Path("x509/client1_cert.pem"),
				RootFile:            testdata.Path("x509/client_ca_cert.pem"),
				SPIFFEBundleMapFile: testdata.Path("spiffe/spiffebundle.json"),
			},
			wantError: false,
		},
	}
	for _, test := range tests {
		t.Run(test.desc, func(t *testing.T) {
			provider, err := NewProvider(test.options)
			if (err != nil) != test.wantError {
				t.Fatalf("NewProvider(%v) = %v, want %v", test.options, err, test.wantError)
			}
			if err != nil {
				return
			}
			provider.Close()
		})
	}
}

// wrappedDistributor wraps a distributor and pushes on a channel whenever new
// key material is pushed to the distributor.
type wrappedDistributor struct {
	*certprovider.Distributor
	distCh *testutils.Channel
}

func newWrappedDistributor(distCh *testutils.Channel) *wrappedDistributor {
	return &wrappedDistributor{
		distCh:      distCh,
		Distributor: certprovider.NewDistributor(),
	}
}

func (wd *wrappedDistributor) Set(km *certprovider.KeyMaterial, err error) {
	wd.Distributor.Set(km, err)
	wd.distCh.Send(nil)
}

func createTmpFile(t *testing.T, src, dst string) {
	t.Helper()

	data, err := os.ReadFile(src)
	if err != nil {
		t.Fatalf("os.ReadFile(%q) failed: %v", src, err)
	}
	if err := os.WriteFile(dst, data, os.ModePerm); err != nil {
		t.Fatalf("os.WriteFile(%q) failed: %v", dst, err)
	}
	t.Logf("Wrote file at: %s", dst)
	t.Logf("%s", string(data))
}

func removeTmpFile(t *testing.T, filePath string) {
	t.Helper()
	if err := os.Remove(filePath); err != nil {
		t.Fatalf("os.RemoveFIle(%q) failed: %v", filePath, err)
	}
	t.Logf("Removed file at: %s", filePath)
}

// createTempDirWithFiles creates a temporary directory under the system default
// tempDir with the given dirSuffix. It also reads from certSrc, keySrc and
// rootSrc files are creates appropriate files under the newly create tempDir.
// Returns the name of the created tempDir.
func createTmpDirWithFiles(t *testing.T, dirSuffix, certSrc, keySrc, rootSrc, spiffeBundleSrc string) string {
	t.Helper()

	// Create a temp directory. Passing an empty string for the first argument
	// uses the system temp directory.
	dir, err := os.MkdirTemp("", dirSuffix)
	if err != nil {
		t.Fatalf("os.MkdirTemp() failed: %v", err)
	}
	t.Logf("Using tmpdir: %s", dir)

	createTmpFile(t, testdata.Path(certSrc), path.Join(dir, certFile))
	createTmpFile(t, testdata.Path(keySrc), path.Join(dir, keyFile))
	createTmpFile(t, testdata.Path(rootSrc), path.Join(dir, rootFile))
	createTmpFile(t, testdata.Path(spiffeBundleSrc), path.Join(dir, spiffeBundleFile))
	return dir
}

// initializeProvider performs setup steps common to all tests (except the one
// which uses symlinks).
func initializeProvider(t *testing.T, testName string, useSPIFFEBundle bool) (string, certprovider.Provider, *testutils.Channel, func()) {
	t.Helper()

	// Override the newDistributor to one which pushes on a channel that we
	// can block on.
	origDistributorFunc := newDistributor
	distCh := testutils.NewChannel()
	d := newWrappedDistributor(distCh)
	newDistributor = func() distributor { return d }

	// Create a new provider to watch the files in tmpdir.
	dir := createTmpDirWithFiles(t, testName+"*", "x509/client1_cert.pem", "x509/client1_key.pem", "x509/client_ca_cert.pem", "spiffe/spiffebundle.json")
<<<<<<< HEAD
	var opts Options
	if useSPIFFEBundle {
		opts = Options{
			CertFile:            path.Join(dir, certFile),
			KeyFile:             path.Join(dir, keyFile),
			RootFile:            path.Join(dir, rootFile),
			SPIFFEBundleMapFile: path.Join(dir, spiffeBundleFile),
			RefreshDuration:     defaultTestRefreshDuration,
		}
	} else {
		opts = Options{
			CertFile:        path.Join(dir, certFile),
			KeyFile:         path.Join(dir, keyFile),
			RootFile:        path.Join(dir, rootFile),
			RefreshDuration: defaultTestRefreshDuration,
		}
=======
	opts := Options{
		CertFile:        path.Join(dir, certFile),
		KeyFile:         path.Join(dir, keyFile),
		RootFile:        path.Join(dir, rootFile),
		RefreshDuration: defaultTestRefreshDuration,
>>>>>>> dc92b52d
	}
	if useSPIFFEBundle {
		opts.SPIFFEBundleMapFile = path.Join(dir, spiffeBundleFile)
	}
	prov, err := NewProvider(opts)
	if err != nil {
		t.Fatalf("NewProvider(%+v) failed: %v", opts, err)
	}

	// Make sure the provider picks up the files and pushes the key material on
	// to the distributors.
	ctx, cancel := context.WithTimeout(context.Background(), defaultTestTimeout)
	defer cancel()
	for i := 0; i < 2; i++ {
		// Since we have root and identity certs, we need to make sure the
		// update is pushed on both of them.
		if _, err := distCh.Receive(ctx); err != nil {
			t.Fatalf("Timeout waiting for provider to read files and push key material to distributor: %v", err)
		}
	}

	return dir, prov, distCh, func() {
		newDistributor = origDistributorFunc
		prov.Close()
	}
}

// TestProvider_NoUpdate tests the case where a file watcher plugin is created
// successfully, and the underlying files do not change. Verifies that the
// plugin does not push new updates to the distributor in this case.
func (s) TestProvider_NoUpdate(t *testing.T) {
	baseName := "no_update"
	for _, useSPIFFEBundle := range []bool{true, false} {
		testName := baseName
		if useSPIFFEBundle {
			testName = testName + "_" + "withSPIFFEBundle"
		}
		t.Run(testName, func(t *testing.T) {
			_, prov, distCh, cancel := initializeProvider(t, "no_update", useSPIFFEBundle)
			defer cancel()

			// Make sure the provider is healthy and returns key material.
			ctx, cc := context.WithTimeout(context.Background(), defaultTestTimeout)
			defer cc()
			if _, err := prov.KeyMaterial(ctx); err != nil {
				t.Fatalf("provider.KeyMaterial() failed: %v", err)
			}

			// Files haven't change. Make sure no updates are pushed by the provider.
			sCtx, sc := context.WithTimeout(context.Background(), 2*defaultTestRefreshDuration)
			defer sc()
			if _, err := distCh.Receive(sCtx); err == nil {
<<<<<<< HEAD
				t.Fatal("new key material pushed to distributor when underlying files did not change")
=======
				t.Fatal("New key material pushed to distributor when underlying files did not change")
>>>>>>> dc92b52d
			}
		})
	}
}

// TestProvider_UpdateSuccess tests the case where a file watcher plugin is
// created successfully and the underlying files change. Verifies that the
// changes are picked up by the provider.
func (s) TestProvider_UpdateSuccess(t *testing.T) {
	baseName := "update_success"
	for _, useSPIFFEBundle := range []bool{true, false} {
		testName := baseName
		if useSPIFFEBundle {
			testName = testName + "_" + "withSPIFFEBundle"
		}
		t.Run(testName, func(t *testing.T) {
			dir, prov, distCh, cancel := initializeProvider(t, "update_success", useSPIFFEBundle)
			defer cancel()

			// Make sure the provider is healthy and returns key material.
			ctx, cc := context.WithTimeout(context.Background(), defaultTestTimeout)
			defer cc()
			km1, err := prov.KeyMaterial(ctx)
			if err != nil {
				t.Fatalf("provider.KeyMaterial() failed: %v", err)
			}
<<<<<<< HEAD

			// Change only the root file.
			if useSPIFFEBundle {
				createTmpFile(t, testdata.Path("spiffe/spiffebundle2.json"), path.Join(dir, spiffeBundleFile))
			} else {
				createTmpFile(t, testdata.Path("x509/server_ca_cert.pem"), path.Join(dir, rootFile))
			}
			if _, err := distCh.Receive(ctx); err != nil {
				t.Fatal("timeout waiting for new key material to be pushed to the distributor")
			}

			// Make sure update is picked up.
			km2, err := prov.KeyMaterial(ctx)
			if err != nil {
				t.Fatalf("provider.KeyMaterial() failed: %v", err)
			}
			if err := compareKeyMaterial(km1, km2); err == nil {
				t.Fatal("expected provider to return new key material after update to underlying file")
			}

			// Change only cert/key files.
			createTmpFile(t, testdata.Path("x509/client2_cert.pem"), path.Join(dir, certFile))
			createTmpFile(t, testdata.Path("x509/client2_key.pem"), path.Join(dir, keyFile))
			if _, err := distCh.Receive(ctx); err != nil {
				t.Fatal("timeout waiting for new key material to be pushed to the distributor")
			}

			// Make sure update is picked up.
			km3, err := prov.KeyMaterial(ctx)
			if err != nil {
				t.Fatalf("provider.KeyMaterial() failed: %v", err)
			}
			if err := compareKeyMaterial(km2, km3); err == nil {
				t.Fatal("expected provider to return new key material after update to underlying file")
			}
		})
	}
}

// TestProvider_UpdateSuccessWithSymlink tests the case where a file watcher
// plugin is created successfully to watch files through a symlink and the
// symlink is updates to point to new files. Verifies that the changes are
// picked up by the provider.
func (s) TestProvider_UpdateSuccessWithSymlink(t *testing.T) {
	baseName := "update_with_symlink"
	for _, useSPIFFEBundle := range []bool{true, false} {
		testName := baseName
		if useSPIFFEBundle {
			testName = testName + "_" + "withSPIFFEBundle"
		}
		t.Run(testName, func(t *testing.T) {
			// Override the newDistributor to one which pushes on a channel that we
			// can block on.
			origDistributorFunc := newDistributor
			distCh := testutils.NewChannel()
			d := newWrappedDistributor(distCh)
			newDistributor = func() distributor { return d }
			defer func() { newDistributor = origDistributorFunc }()

			// Create two tempDirs with different files.
			dir1 := createTmpDirWithFiles(t, "update_with_symlink1_*", "x509/client1_cert.pem", "x509/client1_key.pem", "x509/client_ca_cert.pem", "spiffe/spiffebundle.json")
			dir2 := createTmpDirWithFiles(t, "update_with_symlink2_*", "x509/server1_cert.pem", "x509/server1_key.pem", "x509/server_ca_cert.pem", "spiffe/spiffebundle2.json")

			// Create a symlink under a new tempdir, and make it point to dir1.
			tmpdir, err := os.MkdirTemp("", "test_symlink_*")
			if err != nil {
				t.Fatalf("os.MkdirTemp() failed: %v", err)
			}
			symLinkName := path.Join(tmpdir, "test_symlink")
			if err := os.Symlink(dir1, symLinkName); err != nil {
				t.Fatalf("failed to create symlink to %q: %v", dir1, err)
			}

			// Create a provider which watches the files pointed to by the symlink.
			var opts Options
			if useSPIFFEBundle {
				opts = Options{
					CertFile:            path.Join(symLinkName, certFile),
					KeyFile:             path.Join(symLinkName, keyFile),
					RootFile:            path.Join(symLinkName, rootFile),
					SPIFFEBundleMapFile: path.Join(symLinkName, spiffeBundleFile),
					RefreshDuration:     defaultTestRefreshDuration,
				}
			} else {
				opts = Options{
					CertFile:        path.Join(symLinkName, certFile),
					KeyFile:         path.Join(symLinkName, keyFile),
					RootFile:        path.Join(symLinkName, rootFile),
					RefreshDuration: defaultTestRefreshDuration,
				}
			}
			prov, err := NewProvider(opts)
			if err != nil {
				t.Fatalf("NewProvider(%+v) failed: %v", opts, err)
			}
			defer prov.Close()

			// Make sure the provider picks up the files and pushes the key material on
			// to the distributors.
			ctx, cancel := context.WithTimeout(context.Background(), defaultTestTimeout)
			defer cancel()
			for i := 0; i < 2; i++ {
				// Since we have root and identity certs, we need to make sure the
				// update is pushed on both of them.
				if _, err := distCh.Receive(ctx); err != nil {
					t.Fatalf("timeout waiting for provider to read files and push key material to distributor: %v", err)
				}
			}
			km1, err := prov.KeyMaterial(ctx)
			if err != nil {
				t.Fatalf("provider.KeyMaterial() failed: %v", err)
			}

			// Update the symlink to point to dir2.
			symLinkTmpName := path.Join(tmpdir, "test_symlink.tmp")
			if err := os.Symlink(dir2, symLinkTmpName); err != nil {
				t.Fatalf("failed to create symlink to %q: %v", dir2, err)
			}
			if err := os.Rename(symLinkTmpName, symLinkName); err != nil {
				t.Fatalf("failed to update symlink: %v", err)
			}

			// Make sure the provider picks up the new files and pushes the key material
			// on to the distributors.
			for i := 0; i < 2; i++ {
				// Since we have root and identity certs, we need to make sure the
				// update is pushed on both of them.
				if _, err := distCh.Receive(ctx); err != nil {
					t.Fatalf("timeout waiting for provider to read files and push key material to distributor: %v", err)
				}
			}
			km2, err := prov.KeyMaterial(ctx)
			if err != nil {
				t.Fatalf("provider.KeyMaterial() failed: %v", err)
			}

			if err := compareKeyMaterial(km1, km2); err == nil {
				t.Fatal("expected provider to return new key material after symlink update")
			}
		})
=======

			// Change only the root file.
			if useSPIFFEBundle {
				createTmpFile(t, testdata.Path("spiffe/spiffebundle2.json"), path.Join(dir, spiffeBundleFile))
			} else {
				createTmpFile(t, testdata.Path("x509/server_ca_cert.pem"), path.Join(dir, rootFile))
			}
			if _, err := distCh.Receive(ctx); err != nil {
				t.Fatal("Timeout waiting for new key material to be pushed to the distributor")
			}

			// Make sure update is picked up.
			km2, err := prov.KeyMaterial(ctx)
			if err != nil {
				t.Fatalf("provider.KeyMaterial() failed: %v", err)
			}
			if err := compareKeyMaterial(km1, km2); err == nil {
				t.Fatal("Expected provider to return new key material after update to underlying file")
			}

			// Change only cert/key files.
			createTmpFile(t, testdata.Path("x509/client2_cert.pem"), path.Join(dir, certFile))
			createTmpFile(t, testdata.Path("x509/client2_key.pem"), path.Join(dir, keyFile))
			if _, err := distCh.Receive(ctx); err != nil {
				t.Fatal("Timeout waiting for new key material to be pushed to the distributor")
			}

			// Make sure update is picked up.
			km3, err := prov.KeyMaterial(ctx)
			if err != nil {
				t.Fatalf("provider.KeyMaterial() failed: %v", err)
			}
			if err := compareKeyMaterial(km2, km3); err == nil {
				t.Fatal("Expected provider to return new key material after update to underlying file")
			}
		})
	}
}

// TestProvider_UpdateSuccessWithSymlink tests the case where a file watcher
// plugin is created successfully to watch files through a symlink and the
// symlink is updates to point to new files. Verifies that the changes are
// picked up by the provider.
func (s) TestProvider_UpdateSuccessWithSymlink(t *testing.T) {
	baseName := "update_with_symlink"
	for _, useSPIFFEBundle := range []bool{true, false} {
		testName := baseName
		if useSPIFFEBundle {
			testName = testName + "_" + "withSPIFFEBundle"
		}
		t.Run(testName, func(t *testing.T) {
			// Override the newDistributor to one which pushes on a channel that we
			// can block on.
			origDistributorFunc := newDistributor
			distCh := testutils.NewChannel()
			d := newWrappedDistributor(distCh)
			newDistributor = func() distributor { return d }
			defer func() { newDistributor = origDistributorFunc }()

			// Create two tempDirs with different files.
			dir1 := createTmpDirWithFiles(t, "update_with_symlink1_*", "x509/client1_cert.pem", "x509/client1_key.pem", "x509/client_ca_cert.pem", "spiffe/spiffebundle.json")
			dir2 := createTmpDirWithFiles(t, "update_with_symlink2_*", "x509/server1_cert.pem", "x509/server1_key.pem", "x509/server_ca_cert.pem", "spiffe/spiffebundle2.json")

			// Create a symlink under a new tempdir, and make it point to dir1.
			tmpdir, err := os.MkdirTemp("", "test_symlink_*")
			if err != nil {
				t.Fatalf("os.MkdirTemp() failed: %v", err)
			}
			symLinkName := path.Join(tmpdir, "test_symlink")
			if err := os.Symlink(dir1, symLinkName); err != nil {
				t.Fatalf("Failed to create symlink to %q: %v", dir1, err)
			}

			// Create a provider which watches the files pointed to by the symlink.
			opts := Options{
				CertFile:            path.Join(symLinkName, certFile),
				KeyFile:             path.Join(symLinkName, keyFile),
				RootFile:            path.Join(symLinkName, rootFile),
				SPIFFEBundleMapFile: path.Join(symLinkName, spiffeBundleFile),
				RefreshDuration:     defaultTestRefreshDuration,
			}
			if useSPIFFEBundle {
				opts.SPIFFEBundleMapFile = path.Join(symLinkName, spiffeBundleFile)
			}
			prov, err := NewProvider(opts)
			if err != nil {
				t.Fatalf("NewProvider(%+v) failed: %v", opts, err)
			}
			defer prov.Close()

			// Make sure the provider picks up the files and pushes the key material on
			// to the distributors.
			ctx, cancel := context.WithTimeout(context.Background(), defaultTestTimeout)
			defer cancel()
			for i := 0; i < 2; i++ {
				// Since we have root and identity certs, we need to make sure the
				// update is pushed on both of them.
				if _, err := distCh.Receive(ctx); err != nil {
					t.Fatalf("Timeout waiting for provider to read files and push key material to distributor: %v", err)
				}
			}
			km1, err := prov.KeyMaterial(ctx)
			if err != nil {
				t.Fatalf("provider.KeyMaterial() failed: %v", err)
			}

			// Update the symlink to point to dir2.
			symLinkTmpName := path.Join(tmpdir, "test_symlink.tmp")
			if err := os.Symlink(dir2, symLinkTmpName); err != nil {
				t.Fatalf("Failed to create symlink to %q: %v", dir2, err)
			}
			if err := os.Rename(symLinkTmpName, symLinkName); err != nil {
				t.Fatalf("Failed to update symlink: %v", err)
			}

			// Make sure the provider picks up the new files and pushes the key material
			// on to the distributors.
			for i := 0; i < 2; i++ {
				// Since we have root and identity certs, we need to make sure the
				// update is pushed on both of them.
				if _, err := distCh.Receive(ctx); err != nil {
					t.Fatalf("Timeout waiting for provider to read files and push key material to distributor: %v", err)
				}
			}
			km2, err := prov.KeyMaterial(ctx)
			if err != nil {
				t.Fatalf("provider.KeyMaterial() failed: %v", err)
			}

			if err := compareKeyMaterial(km1, km2); err == nil {
				t.Fatal("Expected provider to return new key material after symlink update")
			}
		})
	}
}

// TestProvider_UpdateFailure_ThenSuccess tests the case where updating cert/key
// files fail. Verifies that the failed update does not push anything on the
// distributor. Then the update succeeds, and the test verifies that the key
// material is updated.
func (s) TestProvider_UpdateFailure_ThenSuccess(t *testing.T) {
	dir, prov, distCh, cancel := initializeProvider(t, "update_failure", false)
	defer cancel()

	// Make sure the provider is healthy and returns key material.
	ctx, cc := context.WithTimeout(context.Background(), defaultTestTimeout)
	defer cc()
	km1, err := prov.KeyMaterial(ctx)
	if err != nil {
		t.Fatalf("provider.KeyMaterial() failed: %v", err)
	}

	// Update only the cert file. The key file is left unchanged. This should
	// lead to these two files being not compatible with each other. This
	// simulates the case where the watching goroutine might catch the files in
	// the midst of an update.
	createTmpFile(t, testdata.Path("x509/server1_cert.pem"), path.Join(dir, certFile))

	// Since the last update left the files in an incompatible state, the update
	// should not be picked up by our provider.
	sCtx, sc := context.WithTimeout(context.Background(), 2*defaultTestRefreshDuration)
	defer sc()
	if _, err := distCh.Receive(sCtx); err == nil {
		t.Fatal("New key material pushed to distributor when underlying files did not change")
	}

	// The provider should return key material corresponding to the old state.
	km2, err := prov.KeyMaterial(ctx)
	if err != nil {
		t.Fatalf("provider.KeyMaterial() failed: %v", err)
	}
	if err := compareKeyMaterial(km1, km2); err != nil {
		t.Fatalf("Expected provider to not update key material: %v", err)
	}

	// Update the key file to match the cert file.
	createTmpFile(t, testdata.Path("x509/server1_key.pem"), path.Join(dir, keyFile))

	// Make sure update is picked up.
	if _, err := distCh.Receive(ctx); err != nil {
		t.Fatal("Timeout waiting for new key material to be pushed to the distributor")
	}
	km3, err := prov.KeyMaterial(ctx)
	if err != nil {
		t.Fatalf("provider.KeyMaterial() failed: %v", err)
	}
	if err := compareKeyMaterial(km2, km3); err == nil {
		t.Fatal("Expected provider to return new key material after update to underlying file")
	}
}

// TestProvider_UpdateFailure_ThenSuccess tests the case where updating cert/key
// files fail. Verifies that the failed update does not push anything on the
// distributor. Then the update succeeds, and the test verifies that the key
// material is updated.
func (s) TestProvider_UpdateFailureSPIFFE(t *testing.T) {
	tests := []struct {
		name    string
		badFile string
	}{
		{
			name:    "malformed spiffe",
			badFile: "spiffe/spiffebundle_malformed.json",
		},
		{
			name:    "invalid bundle",
			badFile: "spiffe/spiffebundle_wrong_kty.json",
		},
		{
			name:    "cert in the x5c field is invalid",
			badFile: "spiffe/spiffebundle_corrupted_cert.json",
		},
	}
	for _, tc := range tests {
		t.Run(tc.name, func(t *testing.T) {
			dir, prov, distCh, cancel := initializeProvider(t, tc.name, true)
			defer cancel()

			// Make sure the provider is healthy and returns key material.
			ctx, cc := context.WithTimeout(context.Background(), defaultTestTimeout)
			defer cc()
			km1, err := prov.KeyMaterial(ctx)
			if err != nil {
				t.Fatalf("provider.KeyMaterial() failed: %v", err)
			}

			// Update the file with a bad update
			createTmpFile(t, testdata.Path(tc.badFile), path.Join(dir, spiffeBundleFile))

			// Since the last update left the files in an incompatible state, the update
			// should not be picked up by our provider.
			sCtx, sc := context.WithTimeout(context.Background(), 2*defaultTestRefreshDuration)
			defer sc()
			if _, err := distCh.Receive(sCtx); err == nil {
				t.Fatal("New key material pushed to distributor when underlying files did not change")
			}

			// The provider should return key material corresponding to the old state.
			km2, err := prov.KeyMaterial(ctx)
			if err != nil {
				t.Fatalf("provider.KeyMaterial() failed: %v", err)
			}
			if err := compareKeyMaterial(km1, km2); err != nil {
				t.Fatalf("Expected provider to not update key material: %v", err)
			}
		})
	}
}

// TestProvider_UpdateFailure_ThenSuccess tests the case where updating cert/key
// files fail. Verifies that the failed update does not push anything on the
// distributor. Then the update succeeds, and the test verifies that the key
// material is updated.
func (s) TestProvider_UpdateFailureSPIFFE_MissingFile(t *testing.T) {
	dir, prov, distCh, cancel := initializeProvider(t, "Delete spiffe file being read", true)
	defer cancel()

	// Make sure the provider is healthy and returns key material.
	ctx, cc := context.WithTimeout(context.Background(), defaultTestTimeout)
	defer cc()
	km1, err := prov.KeyMaterial(ctx)
	if err != nil {
		t.Fatalf("provider.KeyMaterial() failed: %v", err)
	}

	// Remove the file that we are reading
	removeTmpFile(t, path.Join(dir, spiffeBundleFile))

	// Since the last update left the files in an incompatible state, the update
	// should not be picked up by our provider.
	sCtx, sc := context.WithTimeout(context.Background(), 2*defaultTestRefreshDuration)
	defer sc()
	if _, err := distCh.Receive(sCtx); err == nil {
		t.Fatal("new key material pushed to distributor when underlying files did not change")
	}

	// The provider should return key material corresponding to the old state.
	km2, err := prov.KeyMaterial(ctx)
	if err != nil {
		t.Fatalf("provider.KeyMaterial() failed: %v", err)
	}
	if err := compareKeyMaterial(km1, km2); err != nil {
		t.Fatalf("expected provider to not update key material: %v", err)
>>>>>>> dc92b52d
	}
}

// TestProvider_UpdateFailure_ThenSuccess tests the case where updating cert/key
// files fail. Verifies that the failed update does not push anything on the
// distributor. Then the update succeeds, and the test verifies that the key
// material is updated.
<<<<<<< HEAD
func (s) TestProvider_UpdateFailure_ThenSuccess(t *testing.T) {
	dir, prov, distCh, cancel := initializeProvider(t, "update_failure", false)
=======
func (s) TestProvider_UpdateFailureRoot_MissingFile(t *testing.T) {
	dir, prov, distCh, cancel := initializeProvider(t, "Delete root file being read", false)
>>>>>>> dc92b52d
	defer cancel()

	// Make sure the provider is healthy and returns key material.
	ctx, cc := context.WithTimeout(context.Background(), defaultTestTimeout)
	defer cc()
	km1, err := prov.KeyMaterial(ctx)
	if err != nil {
		t.Fatalf("provider.KeyMaterial() failed: %v", err)
	}

	// Remove the file that we are reading
	removeTmpFile(t, path.Join(dir, rootFile))

	// Since the last update left the files in an incompatible state, the update
	// should not be picked up by our provider.
	sCtx, sc := context.WithTimeout(context.Background(), 2*defaultTestRefreshDuration)
	defer sc()
	if _, err := distCh.Receive(sCtx); err == nil {
		t.Fatal("new key material pushed to distributor when underlying files did not change")
	}

	// The provider should return key material corresponding to the old state.
	km2, err := prov.KeyMaterial(ctx)
	if err != nil {
		t.Fatalf("provider.KeyMaterial() failed: %v", err)
	}
	if err := compareKeyMaterial(km1, km2); err != nil {
		t.Fatalf("expected provider to not update key material: %v", err)
	}
}<|MERGE_RESOLUTION|>--- conflicted
+++ resolved
@@ -23,7 +23,6 @@
 	"fmt"
 	"os"
 	"path"
-	"reflect"
 	"testing"
 	"time"
 
@@ -68,11 +67,7 @@
 		return fmt.Errorf("keyMaterial roots = %v, want %v", gotR, wantR)
 	}
 
-<<<<<<< HEAD
-	if gotBundle, wantBundle := got.SPIFFEBundleMap, want.SPIFFEBundleMap; !reflect.DeepEqual(gotBundle, wantBundle) {
-=======
 	if gotBundle, wantBundle := got.SPIFFEBundleMap, want.SPIFFEBundleMap; !cmp.Equal(gotBundle, wantBundle) {
->>>>>>> dc92b52d
 		return fmt.Errorf("keyMaterial spiffe bundle map = %v, want %v", gotBundle, wantBundle)
 	}
 
@@ -226,30 +221,11 @@
 
 	// Create a new provider to watch the files in tmpdir.
 	dir := createTmpDirWithFiles(t, testName+"*", "x509/client1_cert.pem", "x509/client1_key.pem", "x509/client_ca_cert.pem", "spiffe/spiffebundle.json")
-<<<<<<< HEAD
-	var opts Options
-	if useSPIFFEBundle {
-		opts = Options{
-			CertFile:            path.Join(dir, certFile),
-			KeyFile:             path.Join(dir, keyFile),
-			RootFile:            path.Join(dir, rootFile),
-			SPIFFEBundleMapFile: path.Join(dir, spiffeBundleFile),
-			RefreshDuration:     defaultTestRefreshDuration,
-		}
-	} else {
-		opts = Options{
-			CertFile:        path.Join(dir, certFile),
-			KeyFile:         path.Join(dir, keyFile),
-			RootFile:        path.Join(dir, rootFile),
-			RefreshDuration: defaultTestRefreshDuration,
-		}
-=======
 	opts := Options{
 		CertFile:        path.Join(dir, certFile),
 		KeyFile:         path.Join(dir, keyFile),
 		RootFile:        path.Join(dir, rootFile),
 		RefreshDuration: defaultTestRefreshDuration,
->>>>>>> dc92b52d
 	}
 	if useSPIFFEBundle {
 		opts.SPIFFEBundleMapFile = path.Join(dir, spiffeBundleFile)
@@ -302,11 +278,7 @@
 			sCtx, sc := context.WithTimeout(context.Background(), 2*defaultTestRefreshDuration)
 			defer sc()
 			if _, err := distCh.Receive(sCtx); err == nil {
-<<<<<<< HEAD
-				t.Fatal("new key material pushed to distributor when underlying files did not change")
-=======
 				t.Fatal("New key material pushed to distributor when underlying files did not change")
->>>>>>> dc92b52d
 			}
 		})
 	}
@@ -333,7 +305,6 @@
 			if err != nil {
 				t.Fatalf("provider.KeyMaterial() failed: %v", err)
 			}
-<<<<<<< HEAD
 
 			// Change only the root file.
 			if useSPIFFEBundle {
@@ -342,7 +313,7 @@
 				createTmpFile(t, testdata.Path("x509/server_ca_cert.pem"), path.Join(dir, rootFile))
 			}
 			if _, err := distCh.Receive(ctx); err != nil {
-				t.Fatal("timeout waiting for new key material to be pushed to the distributor")
+				t.Fatal("Timeout waiting for new key material to be pushed to the distributor")
 			}
 
 			// Make sure update is picked up.
@@ -351,14 +322,14 @@
 				t.Fatalf("provider.KeyMaterial() failed: %v", err)
 			}
 			if err := compareKeyMaterial(km1, km2); err == nil {
-				t.Fatal("expected provider to return new key material after update to underlying file")
+				t.Fatal("Expected provider to return new key material after update to underlying file")
 			}
 
 			// Change only cert/key files.
 			createTmpFile(t, testdata.Path("x509/client2_cert.pem"), path.Join(dir, certFile))
 			createTmpFile(t, testdata.Path("x509/client2_key.pem"), path.Join(dir, keyFile))
 			if _, err := distCh.Receive(ctx); err != nil {
-				t.Fatal("timeout waiting for new key material to be pushed to the distributor")
+				t.Fatal("Timeout waiting for new key material to be pushed to the distributor")
 			}
 
 			// Make sure update is picked up.
@@ -367,7 +338,7 @@
 				t.Fatalf("provider.KeyMaterial() failed: %v", err)
 			}
 			if err := compareKeyMaterial(km2, km3); err == nil {
-				t.Fatal("expected provider to return new key material after update to underlying file")
+				t.Fatal("Expected provider to return new key material after update to underlying file")
 			}
 		})
 	}
@@ -404,147 +375,6 @@
 			}
 			symLinkName := path.Join(tmpdir, "test_symlink")
 			if err := os.Symlink(dir1, symLinkName); err != nil {
-				t.Fatalf("failed to create symlink to %q: %v", dir1, err)
-			}
-
-			// Create a provider which watches the files pointed to by the symlink.
-			var opts Options
-			if useSPIFFEBundle {
-				opts = Options{
-					CertFile:            path.Join(symLinkName, certFile),
-					KeyFile:             path.Join(symLinkName, keyFile),
-					RootFile:            path.Join(symLinkName, rootFile),
-					SPIFFEBundleMapFile: path.Join(symLinkName, spiffeBundleFile),
-					RefreshDuration:     defaultTestRefreshDuration,
-				}
-			} else {
-				opts = Options{
-					CertFile:        path.Join(symLinkName, certFile),
-					KeyFile:         path.Join(symLinkName, keyFile),
-					RootFile:        path.Join(symLinkName, rootFile),
-					RefreshDuration: defaultTestRefreshDuration,
-				}
-			}
-			prov, err := NewProvider(opts)
-			if err != nil {
-				t.Fatalf("NewProvider(%+v) failed: %v", opts, err)
-			}
-			defer prov.Close()
-
-			// Make sure the provider picks up the files and pushes the key material on
-			// to the distributors.
-			ctx, cancel := context.WithTimeout(context.Background(), defaultTestTimeout)
-			defer cancel()
-			for i := 0; i < 2; i++ {
-				// Since we have root and identity certs, we need to make sure the
-				// update is pushed on both of them.
-				if _, err := distCh.Receive(ctx); err != nil {
-					t.Fatalf("timeout waiting for provider to read files and push key material to distributor: %v", err)
-				}
-			}
-			km1, err := prov.KeyMaterial(ctx)
-			if err != nil {
-				t.Fatalf("provider.KeyMaterial() failed: %v", err)
-			}
-
-			// Update the symlink to point to dir2.
-			symLinkTmpName := path.Join(tmpdir, "test_symlink.tmp")
-			if err := os.Symlink(dir2, symLinkTmpName); err != nil {
-				t.Fatalf("failed to create symlink to %q: %v", dir2, err)
-			}
-			if err := os.Rename(symLinkTmpName, symLinkName); err != nil {
-				t.Fatalf("failed to update symlink: %v", err)
-			}
-
-			// Make sure the provider picks up the new files and pushes the key material
-			// on to the distributors.
-			for i := 0; i < 2; i++ {
-				// Since we have root and identity certs, we need to make sure the
-				// update is pushed on both of them.
-				if _, err := distCh.Receive(ctx); err != nil {
-					t.Fatalf("timeout waiting for provider to read files and push key material to distributor: %v", err)
-				}
-			}
-			km2, err := prov.KeyMaterial(ctx)
-			if err != nil {
-				t.Fatalf("provider.KeyMaterial() failed: %v", err)
-			}
-
-			if err := compareKeyMaterial(km1, km2); err == nil {
-				t.Fatal("expected provider to return new key material after symlink update")
-			}
-		})
-=======
-
-			// Change only the root file.
-			if useSPIFFEBundle {
-				createTmpFile(t, testdata.Path("spiffe/spiffebundle2.json"), path.Join(dir, spiffeBundleFile))
-			} else {
-				createTmpFile(t, testdata.Path("x509/server_ca_cert.pem"), path.Join(dir, rootFile))
-			}
-			if _, err := distCh.Receive(ctx); err != nil {
-				t.Fatal("Timeout waiting for new key material to be pushed to the distributor")
-			}
-
-			// Make sure update is picked up.
-			km2, err := prov.KeyMaterial(ctx)
-			if err != nil {
-				t.Fatalf("provider.KeyMaterial() failed: %v", err)
-			}
-			if err := compareKeyMaterial(km1, km2); err == nil {
-				t.Fatal("Expected provider to return new key material after update to underlying file")
-			}
-
-			// Change only cert/key files.
-			createTmpFile(t, testdata.Path("x509/client2_cert.pem"), path.Join(dir, certFile))
-			createTmpFile(t, testdata.Path("x509/client2_key.pem"), path.Join(dir, keyFile))
-			if _, err := distCh.Receive(ctx); err != nil {
-				t.Fatal("Timeout waiting for new key material to be pushed to the distributor")
-			}
-
-			// Make sure update is picked up.
-			km3, err := prov.KeyMaterial(ctx)
-			if err != nil {
-				t.Fatalf("provider.KeyMaterial() failed: %v", err)
-			}
-			if err := compareKeyMaterial(km2, km3); err == nil {
-				t.Fatal("Expected provider to return new key material after update to underlying file")
-			}
-		})
-	}
-}
-
-// TestProvider_UpdateSuccessWithSymlink tests the case where a file watcher
-// plugin is created successfully to watch files through a symlink and the
-// symlink is updates to point to new files. Verifies that the changes are
-// picked up by the provider.
-func (s) TestProvider_UpdateSuccessWithSymlink(t *testing.T) {
-	baseName := "update_with_symlink"
-	for _, useSPIFFEBundle := range []bool{true, false} {
-		testName := baseName
-		if useSPIFFEBundle {
-			testName = testName + "_" + "withSPIFFEBundle"
-		}
-		t.Run(testName, func(t *testing.T) {
-			// Override the newDistributor to one which pushes on a channel that we
-			// can block on.
-			origDistributorFunc := newDistributor
-			distCh := testutils.NewChannel()
-			d := newWrappedDistributor(distCh)
-			newDistributor = func() distributor { return d }
-			defer func() { newDistributor = origDistributorFunc }()
-
-			// Create two tempDirs with different files.
-			dir1 := createTmpDirWithFiles(t, "update_with_symlink1_*", "x509/client1_cert.pem", "x509/client1_key.pem", "x509/client_ca_cert.pem", "spiffe/spiffebundle.json")
-			dir2 := createTmpDirWithFiles(t, "update_with_symlink2_*", "x509/server1_cert.pem", "x509/server1_key.pem", "x509/server_ca_cert.pem", "spiffe/spiffebundle2.json")
-
-			// Create a symlink under a new tempdir, and make it point to dir1.
-			tmpdir, err := os.MkdirTemp("", "test_symlink_*")
-			if err != nil {
-				t.Fatalf("os.MkdirTemp() failed: %v", err)
-			}
-			symLinkName := path.Join(tmpdir, "test_symlink")
-			if err := os.Symlink(dir1, symLinkName); err != nil {
 				t.Fatalf("Failed to create symlink to %q: %v", dir1, err)
 			}
 
@@ -758,7 +588,6 @@
 	}
 	if err := compareKeyMaterial(km1, km2); err != nil {
 		t.Fatalf("expected provider to not update key material: %v", err)
->>>>>>> dc92b52d
 	}
 }
 
@@ -766,13 +595,8 @@
 // files fail. Verifies that the failed update does not push anything on the
 // distributor. Then the update succeeds, and the test verifies that the key
 // material is updated.
-<<<<<<< HEAD
-func (s) TestProvider_UpdateFailure_ThenSuccess(t *testing.T) {
-	dir, prov, distCh, cancel := initializeProvider(t, "update_failure", false)
-=======
 func (s) TestProvider_UpdateFailureRoot_MissingFile(t *testing.T) {
 	dir, prov, distCh, cancel := initializeProvider(t, "Delete root file being read", false)
->>>>>>> dc92b52d
 	defer cancel()
 
 	// Make sure the provider is healthy and returns key material.
