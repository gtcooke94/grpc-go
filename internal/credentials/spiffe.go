--- conflicted
+++ resolved
@@ -24,12 +24,6 @@
 import (
 	"crypto/tls"
 	"crypto/x509"
-<<<<<<< HEAD
-	"encoding/json"
-	"errors"
-	"fmt"
-=======
->>>>>>> c0efeff3
 	"net/url"
 
 	"google.golang.org/grpc/grpclog"
@@ -78,60 +72,4 @@
 		spiffeID = uri
 	}
 	return spiffeID
-<<<<<<< HEAD
-}
-
-// SPIFFEBundleMap represents a SPIFFE Bundle Map per the spec
-// https://github.com/spiffe/spiffe/blob/main/standards/SPIFFE_Trust_Domain_and_Bundle.md#4-spiffe-bundle-format.
-type SPIFFEBundleMap map[string]*spiffebundle.Bundle
-
-type partialParsedSPIFFEBundleMap struct {
-	Bundles map[string]json.RawMessage `json:"trust_domains"`
-}
-
-// LoadSPIFFEBundleMap loads a SPIFFE Bundle Map from a file. See the SPIFFE
-// Bundle Map spec for more detail -
-// https://github.com/spiffe/spiffe/blob/main/standards/SPIFFE_Trust_Domain_and_Bundle.md#4-spiffe-bundle-format
-// If duplicate keys are encountered in the JSON parsing, Go's default unmarshal
-// behavior occurs which causes the last processed entry to be the entry in the
-// parsed map.
-func LoadSPIFFEBundleMap(filePath string) (SPIFFEBundleMap, error) {
-	bundleMapRaw, err := os.ReadFile(filePath)
-	if err != nil {
-		return nil, err
-	}
-	return SPIFFEBundleMapFromBytes(bundleMapRaw)
-}
-
-// SPIFFEBundleMapFromBytes parses bytes into a SPIFFE Bundle Map. See the
-// SPIFFE Bundle Map spec for more detail -
-// https://github.com/spiffe/spiffe/blob/main/standards/SPIFFE_Trust_Domain_and_Bundle.md#4-spiffe-bundle-format
-// If duplicate keys are encountered in the JSON parsing, Go's default unmarshal
-// behavior occurs which causes the last processed entry to be the entry in the
-// parsed map.
-func SPIFFEBundleMapFromBytes(bundleMapBytes []byte) (SPIFFEBundleMap, error) {
-	var result partialParsedSPIFFEBundleMap
-	err := json.Unmarshal(bundleMapBytes, &result)
-	if err != nil {
-		return nil, err
-	}
-	if result.Bundles == nil {
-		return nil, errors.New("no content in spiffe bundle map file")
-	}
-	bundleMap := map[string]*spiffebundle.Bundle{}
-	for trustDomainString, jsonBundle := range result.Bundles {
-		trustDomain, err := spiffeid.TrustDomainFromString(trustDomainString)
-		if err != nil {
-			return nil, fmt.Errorf("invalud trust domain found when parsing map: %v", err)
-		}
-		bundle, err := spiffebundle.Parse(trustDomain, jsonBundle)
-		if err != nil {
-			return nil, fmt.Errorf("failed to parse bundle in map: %v", err)
-		}
-		bundleMap[trustDomainString] = bundle
-	}
-	return bundleMap, nil
-
-=======
->>>>>>> c0efeff3
 }