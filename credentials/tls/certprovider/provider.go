--- conflicted
+++ resolved
@@ -32,7 +32,6 @@
 
 	"github.com/spiffe/go-spiffe/v2/bundle/spiffebundle"
 	"google.golang.org/grpc/internal"
-	"google.golang.org/grpc/internal/credentials/spiffe"
 )
 
 func init() {
@@ -100,11 +99,7 @@
 	// SPIFFEBundleMap is an in-memory representation of a spiffe trust bundle
 	// map. If this value exists, it will be used to find the roots for a given
 	// trust domain rather than the Roots in this struct.
-<<<<<<< HEAD
-	SPIFFEBundleMap spiffe.BundleMap
-=======
 	SPIFFEBundleMap map[string]*spiffebundle.Bundle
->>>>>>> dc92b52d
 }
 
 // BuildOptions contains parameters passed to a Provider at build time.
