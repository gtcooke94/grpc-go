--- conflicted
+++ resolved
@@ -123,17 +123,10 @@
 	}
 	var config *tls.Config
 	if km.SPIFFEBundleMap != nil {
-<<<<<<< HEAD
-		var peerVerifiedChains [][]*x509.Certificate
-		config = &tls.Config{
-			InsecureSkipVerify:    true,
-			VerifyPeerCertificate: buildSPIFFEVerifyFunc(km.SPIFFEBundleMap, peerVerifiedChains),
-=======
 		config = &tls.Config{
 			InsecureSkipVerify:    true,
 			VerifyPeerCertificate: buildSPIFFEVerifyFunc(km.SPIFFEBundleMap),
 			Certificates:          km.Certs,
->>>>>>> dc92b52d
 		}
 	} else {
 		config = &tls.Config{
@@ -160,24 +153,12 @@
 	return nil, nil, errors.New("server handshake is not supported by xDS client TLS credentials")
 }
 
-<<<<<<< HEAD
-func buildSPIFFEVerifyFunc(spiffeBundleMap spiffe.BundleMap, peerVerifiedChains [][]*x509.Certificate) func(rawCerts [][]byte, verifiedChains [][]*x509.Certificate) error {
-	return func(rawCerts [][]byte, verifiedChains [][]*x509.Certificate) error {
-		// servername?
-=======
 func buildSPIFFEVerifyFunc(spiffeBundleMap map[string]*spiffebundle.Bundle) func(rawCerts [][]byte, verifiedChains [][]*x509.Certificate) error {
 	return func(rawCerts [][]byte, _ [][]*x509.Certificate) error {
->>>>>>> dc92b52d
 		rawCertList := make([]*x509.Certificate, len(rawCerts))
 		for i, asn1Data := range rawCerts {
 			cert, err := x509.ParseCertificate(asn1Data)
 			if err != nil {
-<<<<<<< HEAD
-				return err
-			}
-			rawCertList[i] = cert
-		}
-=======
 				return fmt.Errorf("spiffe: verify function could not parse input certificate: %v", err)
 			}
 			rawCertList[i] = cert
@@ -185,7 +166,6 @@
 		if !(len(rawCertList) > 0) {
 			return fmt.Errorf("spiffe: verify function has no valid input certificates")
 		}
->>>>>>> dc92b52d
 		leafCert := rawCertList[0]
 		roots, err := spiffe.GetRootsFromSPIFFEBundleMap(spiffeBundleMap, leafCert)
 		if err != nil {
@@ -201,19 +181,11 @@
 		for _, cert := range rawCertList[1:] {
 			opts.Intermediates.AddCert(cert)
 		}
-<<<<<<< HEAD
-		chains, err := rawCertList[0].Verify(opts)
-		if err != nil {
-			return err
-		}
-		peerVerifiedChains = chains
-=======
 		// The verified chain is (surprisingly) unused
 		_, err = rawCertList[0].Verify(opts)
 		if err != nil {
 			return fmt.Errorf("spiffe: x509 certificate Verify failed: %v", err)
 		}
->>>>>>> dc92b52d
 		return nil
 	}
 }