--- conflicted
+++ resolved
@@ -207,77 +207,43 @@
 	}
 }
 
-<<<<<<< HEAD
-func (w *watcher) maybeUpdateSPIFFEBundleMap() error {
-	// If the map file is unset, just return an error, don't create log spam.
-	if w.opts.SPIFFEBundleMapFile == "" {
-		return fmt.Errorf("SPIFFEBundleMapFile is unset in watcher options")
-	}
+func (w *watcher) maybeUpdateSPIFFEBundleMap() {
 	spiffeBundleMapContents, err := os.ReadFile(w.opts.SPIFFEBundleMapFile)
 	if err != nil {
 		logger.Warningf("spiffeBundleMapFile (%s) read failed: %v", w.opts.SPIFFEBundleMapFile, err)
-		return err
+		return
 	}
 	// If the file contents have not changed, skip updating the distributor.
 	if bytes.Equal(w.spiffeBundleMapFileContents, spiffeBundleMapContents) {
-		return nil
+		return
 	}
 	bundleMap, err := spiffe.BundleMapFromBytes(spiffeBundleMapContents)
 	if err != nil {
-		logger.Warning("failed to parse spiffe bundle map")
-		return err
+		logger.Warning("Failed to parse spiffe bundle map")
+		return
 	}
 	w.spiffeBundleMapFileContents = spiffeBundleMapContents
 	w.rootDistributor.Set(&certprovider.KeyMaterial{SPIFFEBundleMap: bundleMap}, nil)
-	return nil
-}
-
-func (w *watcher) maybeUpdateRootFile() error {
-=======
-func (w *watcher) maybeUpdateSPIFFEBundleMap() {
-	spiffeBundleMapContents, err := os.ReadFile(w.opts.SPIFFEBundleMapFile)
-	if err != nil {
-		logger.Warningf("spiffeBundleMapFile (%s) read failed: %v", w.opts.SPIFFEBundleMapFile, err)
-		return
-	}
-	// If the file contents have not changed, skip updating the distributor.
-	if bytes.Equal(w.spiffeBundleMapFileContents, spiffeBundleMapContents) {
-		return
-	}
-	bundleMap, err := spiffe.BundleMapFromBytes(spiffeBundleMapContents)
-	if err != nil {
-		logger.Warning("Failed to parse spiffe bundle map")
-		return
-	}
-	w.spiffeBundleMapFileContents = spiffeBundleMapContents
-	w.rootDistributor.Set(&certprovider.KeyMaterial{SPIFFEBundleMap: bundleMap}, nil)
 }
 
 func (w *watcher) maybeUpdateRootFile() {
->>>>>>> dc92b52d
 	rootFileContents, err := os.ReadFile(w.opts.RootFile)
 	if err != nil {
 		logger.Warningf("rootFile (%s) read failed: %v", w.opts.RootFile, err)
-		return err
+		return
 	}
 	trustPool := x509.NewCertPool()
 	if !trustPool.AppendCertsFromPEM(rootFileContents) {
-<<<<<<< HEAD
-		logger.Warning("failed to parse root certificate")
-		return err
-=======
 		logger.Warning("Failed to parse root certificate")
 		return
->>>>>>> dc92b52d
 	}
 	// If the file contents have not changed, skip updating the distributor.
 	if bytes.Equal(w.rootFileContents, rootFileContents) {
-		return nil
+		return
 	}
 
 	w.rootFileContents = rootFileContents
 	w.rootDistributor.Set(&certprovider.KeyMaterial{Roots: trustPool}, nil)
-	return nil
 }
 
 // run is a long running goroutine which watches the configured files for
